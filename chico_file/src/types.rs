#[derive(Debug, PartialEq)]
pub struct Config {
    pub virtual_hosts: Vec<VirtualHost>,
}

#[derive(Debug, PartialEq)]
pub struct VirtualHost {
    pub domain: String,
    pub routes: Vec<Route>,
}

#[derive(Debug, PartialEq, Clone)]
pub struct Route {
    pub path: String,
    pub handler: Handler,
    pub middlewares: Vec<Middleware>,
}

#[derive(Debug, PartialEq, Clone)]
pub enum Handler {
    File(String),
    Proxy(String),
    Dir(String),
    Browse(String),
    Respond {
        status: Option<u16>,
        body: Option<String>,
    },
    Redirect {
        path: Option<String>,
        status_code: Option<u16>,
    },
}

<<<<<<< HEAD
impl Handler {
    pub fn type_name(&self) -> &str {
        match self {
            Handler::File(_) => "File",
            Handler::Proxy(_) => "Proxy",
            Handler::Dir(_) => "Dir",
            Handler::Browse(_) => "Browse",
            Handler::Respond { status: _, body: _ } => "Respond",
            Handler::Redirect {
                path: _,
                status_code: _,
            } => "Redirect",
        }
    }
}

#[derive(Debug, PartialEq)]
=======
#[derive(Debug, PartialEq, Clone)]
>>>>>>> d1603b97
pub enum Middleware {
    Gzip,
    Cors,
    Log,
    RateLimit(u32),
    Auth {
        username: String,
        password: String,
    },
    Cache(String),
    /// First Parameter is the header name with prefix operator, second is the header value, third is for replace value
    Header {
        operator: HeaderOperator,
        name: String,
        value: Option<String>,
        replace_with: Option<String>,
    },
}

#[derive(Debug, PartialEq, Clone)]
pub enum HeaderOperator {
    /// Prefix with + to add the field instead of overwriting (setting) the field if it already exists; header fields can appear more than once in a request.
    Add,
    /// Prefix with = means the field is set if it doesn't exist, and otherwise it is replaced.
    Set,
    /// Prefix with > to set the field, and enable defer, as a shortcut.
    DeferSet,
    /// Prefix with - to delete the field. The field may use prefix or suffix * wildcards to delete all matching fields.
    Delete,
    /// Prefix with ~ <replace> is the replacement value; required if performing a search-and-replace. Use $1 or $2 and so on to reference capture groups from the search pattern. If the replacement value is "", then the matching text is removed from the value.
    Replace,
    /// Prefix with ~> with defer behavior
    DeferReplace,
    /// Prefix with ? to set a default value for the field. The field is only written if it doesn't yet exist.
    Default,
}<|MERGE_RESOLUTION|>--- conflicted
+++ resolved
@@ -32,7 +32,6 @@
     },
 }
 
-<<<<<<< HEAD
 impl Handler {
     pub fn type_name(&self) -> &str {
         match self {
@@ -49,10 +48,7 @@
     }
 }
 
-#[derive(Debug, PartialEq)]
-=======
 #[derive(Debug, PartialEq, Clone)]
->>>>>>> d1603b97
 pub enum Middleware {
     Gzip,
     Cors,
