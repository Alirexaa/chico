--- conflicted
+++ resolved
@@ -13,13 +13,8 @@
     executing_dir: String,
     exe_path: String,
     log_receiver: mpsc::Receiver<String>, // Store logs for `wait_for_text`
-<<<<<<< HEAD
-    stdin: ChildStdin,
-    has_shutdown: bool,
-=======
     has_shutdown: bool,
     stdin: ChildStdin,
->>>>>>> a0bdad1b
 }
 
 impl ServerFixture {
@@ -81,11 +76,6 @@
             return;
         }
 
-<<<<<<< HEAD
-        println!("stoppppppp");
-
-=======
->>>>>>> a0bdad1b
         match self.process.try_wait() {
             Ok(Some(status)) => {
                 println!("Process already exited with: {}", status);
