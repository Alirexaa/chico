use std::{
    env,
    fs::Metadata,
    io::{ErrorKind, SeekFrom},
    path::PathBuf,
};

use futures_util::TryStreamExt;
use http::{Method, Response, StatusCode};
use http_body_util::{BodyExt, StreamBody};
use hyper::body::Frame;
use tokio::{
    fs::File,
    io::{AsyncReadExt, AsyncSeekExt},
};
use tokio_util::io::ReaderStream;

use crate::handlers::respond::RespondHandler;

use super::{full, BoxBody, RequestHandler};

static MIME_DICT: std::sync::LazyLock<mimee::MimeDict> =
    std::sync::LazyLock::new(mimee::MimeDict::new);

#[derive(PartialEq, Debug)]
pub struct FileHandler {
    pub path: String,
    pub is_dir: bool,
    pub route: String,
}

impl FileHandler {
    pub fn new(path: String, route: String) -> FileHandler {
        FileHandler {
            is_dir: path.ends_with("/"),
            path,
            route,
        }
    }
}

impl RequestHandler for FileHandler {
    async fn handle<B>(&self, request: hyper::Request<B>) -> Response<super::BoxBody>
    where
        B: hyper::body::Body + Send + 'static,
        B::Data: Send,
        B::Error: Into<Box<dyn std::error::Error + Send + Sync>>,
    {
        let req_method = request.method();
        if req_method != http::Method::GET && req_method != http::Method::HEAD {
            return http::response::Builder::new()
                .status(StatusCode::METHOD_NOT_ALLOWED)
                .header(http::header::ALLOW, "GET, HEAD")
                .body(full(""))
                .unwrap();
        }
        let mut path = PathBuf::from(&self.path);

        if !path.is_absolute() {
            let exe_path = env::current_exe().unwrap();
            let cd = exe_path.parent().unwrap();
            path = cd.join(path);
        };

        let path_exist = tokio::fs::try_exists(&path).await;

        if !path_exist.is_ok_and(|x: bool| x) {
            return handle_file_error(request, ErrorKind::NotFound).await;
        }

        let metadata = tokio::fs::metadata(&path).await;
        if metadata.is_err() {
            let err_kind = metadata.as_ref().err().unwrap().kind();
            return handle_file_error(request, err_kind).await;
        }

        let metadata = &metadata.unwrap();
        if metadata.is_dir() && !self.is_dir {
            return handle_file_error(request, ErrorKind::IsADirectory).await;
        }

        if self.is_dir {
<<<<<<< HEAD
            let ending = extract_ending_from_req_path(&request.uri().path(), &self.route);
=======
            let ending = extract_ending_from_req_path(_request.uri().path(), &self.route);
>>>>>>> 8bca919d
            if ending.is_none() {
                return handle_file_error(request, ErrorKind::NotFound).await;
            }
            path = path.join(ending.unwrap());
        };

        let file = File::open(&path).await;

        if file.is_err() {
            let err_kind = file.as_ref().err().unwrap().kind();
            return handle_file_error(request, err_kind).await;
        }

        let metadata = tokio::fs::metadata(&path).await;
        if metadata.is_err() {
            let err_kind = metadata.as_ref().err().unwrap().kind();
            return handle_file_error(request, err_kind).await;
        }
        let file: File = file.unwrap();
        let metadata = &metadata.unwrap();
        process_file(request, path.to_str().unwrap(), file, metadata).await
    }
}

fn extract_ending_from_req_path(req_path: &str, route: &str) -> Option<String> {
    let slash_index = route.rfind("/*")?;
    let route_without_asterisk = &route[..=slash_index];
    let route_without_asterisk_length = route_without_asterisk.len();
    let i = req_path.find(route_without_asterisk)?;
    let ending = &req_path[i + route_without_asterisk_length..];
    Some(ending.to_string())
}

async fn process_file<B>(
    request: hyper::Request<B>,
    file_name: &str,
    mut file: File,
    metadata: &Metadata,
) -> Response<BoxBody>
where
    B: hyper::body::Body + Send + 'static,
    B::Data: Send,
    B::Error: Into<Box<dyn std::error::Error + Send + Sync>>,
{
    let mut builder = Response::builder();

    let content_type = MIME_DICT.get_content_type(file_name);
    let file_size = metadata.len();

    if content_type.is_some() {
        builder = builder.header(http::header::CONTENT_TYPE, content_type.unwrap());
    }

    if *request.method() == Method::HEAD {
        builder = builder.header(http::header::CONTENT_LENGTH, file_size);
    }
    builder = builder.header(http::header::ACCEPT_RANGES, "bytes");

    let range_header = request.headers().get(http::header::RANGE);
    let mut range = None;
    if range_header.is_some() {
        match range_header.unwrap().to_str() {
            Ok(data) => match parse_range(data, file_size) {
                Some(r) => range = Some(Ok(r)),
                None => range = Some(Err("Invalid range")),
            },
            Err(_) => range = Some(Err("Invalid Header")),
        }
    }

    if range.is_some() {
        let range = range.unwrap();
        if range.is_err() {
            return Response::builder()
                .status(StatusCode::RANGE_NOT_SATISFIABLE)
                .header(
                    http::header::CONTENT_RANGE,
                    format!("bytes */{}", file_size),
                )
                .body(super::full(""))
                .unwrap();
        }

        let range = range.unwrap();
        let (start, end) = range[0];
        let content_length = end - start + 1;

        if let Err(e) = file.seek(SeekFrom::Start(start)).await {
            return handle_file_error(request, e.kind()).await;
        };
        let stream = ReaderStream::new(file.take(content_length));
        let stream_body = StreamBody::new(stream.map_ok(Frame::data));
        let boxed_body = stream_body.boxed();

        builder
            .status(StatusCode::PARTIAL_CONTENT)
            .header(http::header::CONTENT_LENGTH, content_length)
            .header(
                http::header::CONTENT_RANGE,
                format!("bytes {}-{}/{}", start, end, file_size),
            )
            .body(boxed_body)
            .unwrap()
    } else {
        let reader_stream = ReaderStream::new(file);
        let stream_body = StreamBody::new(reader_stream.map_ok(Frame::data));
        let boxed_body = stream_body.boxed();

        builder.status(StatusCode::OK).body(boxed_body).unwrap()
    }
}

async fn handle_file_error<B>(request: hyper::Request<B>, error: ErrorKind) -> Response<BoxBody>
where
    B: hyper::body::Body + Send + 'static,
    B::Data: Send,
    B::Error: Into<Box<dyn std::error::Error + Send + Sync>>,
{
    let handler = match error {
        ErrorKind::NotFound => RespondHandler::not_found(),
        ErrorKind::PermissionDenied => RespondHandler::forbidden(),
        ErrorKind::IsADirectory => RespondHandler::forbidden(),
        _ => RespondHandler::internal_server_error(),
    };
    return handler.handle(request).await;
}

/// Helper function to parse Range header
/// Returns None if the range is invalid
#[allow(dead_code)]
fn parse_range(range: &str, file_size: u64) -> Option<Vec<(u64, u64)>> {
    if !range.starts_with("bytes=") {
        return None;
    }

    let range = &range[6..]; // Strip "bytes="
    let mut ranges = Vec::new();

    for part in range.split(',') {
        let part = part.trim();
        if part.is_empty() {
            continue;
        }

        if let Some((start, end)) = part.split_once('-') {
            match (start.parse::<u64>().ok(), end.parse::<u64>().ok()) {
                (Some(start), Some(end)) if start <= end && end < file_size => {
                    ranges.push((start, end));
                }
                (Some(start), None) if start < file_size => {
                    ranges.push((start, file_size - 1)); // Start at `start`, go to end
                }
                (None, Some(end)) if end > 0 => {
                    let start = file_size.saturating_sub(end); // Last `end` bytes
                    ranges.push((start, file_size - 1));
                }
                _ => return None, // Invalid range
            }
        }
    }

    if ranges.is_empty() {
        None
    } else {
        Some(ranges)
    }
}

#[cfg(test)]
mod tests {
    use std::{
        fs::File,
        io::{ErrorKind, Write},
    };

    use http::{Request, StatusCode};
    use http_body_util::BodyExt;
    use rstest::rstest;
    use tempfile::NamedTempFile;

    use crate::{
        handlers::{
            file::{parse_range, FileHandler},
            respond::RespondHandler,
            RequestHandler,
        },
        test_utils::MockBody,
    };

    use super::extract_ending_from_req_path;

    #[tokio::test]
    async fn test_file_handler_return_ok_relative_path() {
        // For relative file we try to lookup file in directory or sub-directory of exe location
        // Create file in executing directory
        let exe_path = std::env::current_exe().unwrap();
        let cd = exe_path.parent().unwrap();
        let file_path = cd.join("index.html");

        let content = r"<!DOCTYPE html>  
        <html>  
        <head>  
            <title>Hello World</title>  
        </head>  
        <body>  
            <h1>Hello World</h1>  
        </body>  
        </html>";

        let mut file = File::create(&file_path).unwrap();
        file.write_all(content.as_bytes()).unwrap();

        let file_handler = FileHandler::new("index.html".to_string(), "/".to_string());

        let request_body: MockBody = MockBody::new(b"");
        let request = Request::builder().body(request_body).unwrap();

        let response = file_handler.handle(request).await;

        assert_eq!(&response.status(), &StatusCode::OK);
        assert_eq!(
            response
                .headers()
                .get(http::header::CONTENT_TYPE)
                .unwrap()
                .to_str()
                .unwrap(),
            "text/html"
        );

        let response_body = String::from_utf8(
            response
                .boxed()
                .collect()
                .await
                .unwrap()
                .to_bytes()
                .to_vec(),
        )
        .unwrap();
        assert_eq!(response_body, content);

        // Ignore the result of removing file
        _ = std::fs::remove_file(file_path);
    }

    #[tokio::test]
    async fn test_file_handler_head_request_set_required_headers() {
        let content = r"<!DOCTYPE html>  
        <html>  
        <head>  
            <title>Hello World</title>  
        </head>  
        <body>  
            <h1>Hello World</h1>  
        </body>  
        </html>";

        let mut temp_file = NamedTempFile::with_suffix(".html").unwrap();
        temp_file
            .write_all(content.as_bytes())
            .expect("Expected to write content");

        let file_path = temp_file.path().to_str().unwrap();

        let file_handler = FileHandler::new(file_path.to_string(), "/".to_string());

        let file_size = temp_file
            .as_file()
            .metadata()
            .expect("Expected to get metadata")
            .len();

        let request_body: MockBody = MockBody::new(b"");
        let request = Request::builder()
            .method(http::method::Method::HEAD)
            .body(request_body)
            .unwrap();

        let response = file_handler.handle(request).await;

        assert_eq!(&response.status(), &StatusCode::OK);
        assert_eq!(
            response
                .headers()
                .get(http::header::CONTENT_TYPE)
                .unwrap()
                .to_str()
                .unwrap(),
            "text/html"
        );
        assert_eq!(
            response
                .headers()
                .get(http::header::CONTENT_LENGTH)
                .unwrap()
                .to_str()
                .unwrap(),
            file_size.to_string()
        );
        assert_eq!(
            response
                .headers()
                .get(http::header::ACCEPT_RANGES)
                .unwrap()
                .to_str()
                .unwrap(),
            "bytes".to_string()
        );

        let response_body = String::from_utf8(
            response
                .boxed()
                .collect()
                .await
                .unwrap()
                .to_bytes()
                .to_vec(),
        )
        .unwrap();
        assert_eq!(response_body, content);
    }

    #[tokio::test]
    async fn test_file_handler_return_ok_relative_path_and_dynamic_route() {
        // For relative file we try to lookup file in directory or sub-directory of exe location
        // Create file in executing directory
        let exe_path = std::env::current_exe().unwrap();
        let cd = exe_path.parent().unwrap();
        let dir = cd.join("srv/dir1/dir2");
        let file_path = &dir.join("hello.txt");

        let content = r"Hello world!!!";
        println!("{:?}", file_path);
        std::fs::create_dir_all(dir).expect("Expected to create directories");
        let mut file = File::create(file_path).unwrap();
        file.write_all(content.as_bytes()).unwrap();

        // This is file handler for following config
        // localhost {
        //     route /* {
        //         file srv/
        //     }
        // }

        let file_handler = FileHandler::new("srv/".to_string(), "/*".to_string());

        let request_body: MockBody = MockBody::new(b"");
        let request = Request::builder()
            .uri("http://localhost/dir1/dir2/hello.txt")
            .body(request_body)
            .unwrap();

        let response = file_handler.handle(request).await;

        assert_eq!(&response.status(), &StatusCode::OK);
        assert_eq!(
            response
                .headers()
                .get(http::header::CONTENT_TYPE)
                .unwrap()
                .to_str()
                .unwrap(),
            "text/plain"
        );

        let response_body = String::from_utf8(
            response
                .boxed()
                .collect()
                .await
                .unwrap()
                .to_bytes()
                .to_vec(),
        )
        .unwrap();
        assert_eq!(response_body, content);

        // Ignore the result of removing file
        _ = std::fs::remove_file(file_path);
    }

    #[tokio::test]
    async fn test_file_handler_return_ok_absolute_path() {
        let exe_path = std::env::current_exe().unwrap();
        let cd = exe_path.parent().unwrap();
        let file_path = cd.join("index2.html");

        let content = r"<!DOCTYPE html>  
        <html>  
        <head>  
            <title>Hello World</title>  
        </head>  
        <body>  
            <h1>Hello World</h1>  
        </body>  
        </html>";

        let mut file = File::create(&file_path).unwrap();
        file.write_all(content.as_bytes()).unwrap();

        let file_handler =
            FileHandler::new(file_path.to_str().unwrap().to_string(), "/".to_string());
        let request_body: MockBody = MockBody::new(b"");
        let request = Request::builder().body(request_body).unwrap();

        let response = file_handler.handle(request).await;

        assert_eq!(&response.status(), &StatusCode::OK);
        assert_eq!(
            response
                .headers()
                .get(http::header::CONTENT_TYPE)
                .unwrap()
                .to_str()
                .unwrap(),
            "text/html"
        );
        assert_eq!(&response.status(), &StatusCode::OK);
        let response_body = String::from_utf8(
            response
                .boxed()
                .collect()
                .await
                .unwrap()
                .to_bytes()
                .to_vec(),
        )
        .unwrap();
        assert_eq!(response_body, content);

        // Ignore the result of removing file
        _ = std::fs::remove_file(file_path);
    }

    #[tokio::test]
    async fn test_file_handler_return_404() {
        let file_handler = FileHandler::new("not-exist-index.html".to_string(), "/".to_string());
        let request_body: MockBody = MockBody::new(b"");
        let request = Request::builder().body(request_body).unwrap();

        let response = file_handler.handle(request).await;

        assert_eq!(&response.status(), &StatusCode::NOT_FOUND);
        let response_body = String::from_utf8(
            response
                .boxed()
                .collect()
                .await
                .unwrap()
                .to_bytes()
                .to_vec(),
        )
        .unwrap();
        assert_eq!(response_body, "");
    }

    #[tokio::test]
    async fn test_file_handler_return_403() {
        let exe_path = std::env::current_exe().unwrap();
        let cd = exe_path.parent().unwrap();

        // Try to reading content of directory as file case PermissionDenied by OS
        let file_handler = FileHandler::new(cd.to_str().unwrap().to_string(), "/".to_string());
        let request_body: MockBody = MockBody::new(b"");
        let request = Request::builder().body(request_body).unwrap();

        let response = file_handler.handle(request).await;

        assert_eq!(&response.status(), &StatusCode::FORBIDDEN);
        let response_body = String::from_utf8(
            response
                .boxed()
                .collect()
                .await
                .unwrap()
                .to_bytes()
                .to_vec(),
        )
        .unwrap();
        assert_eq!(response_body, "");
    }

    #[tokio::test]
    #[rstest]
    #[case(ErrorKind::NotFound, RespondHandler::not_found())]
    #[case(ErrorKind::PermissionDenied, RespondHandler::forbidden())]
    #[case(ErrorKind::IsADirectory, RespondHandler::forbidden())]
    async fn test_handle_file_error(#[case] error: ErrorKind, #[case] handler: RespondHandler) {
        use crate::handlers::file::handle_file_error;

        let request_body: MockBody = MockBody::new(b"");
        let request = Request::builder().body(request_body).unwrap();
        let actual_response = handle_file_error(request.clone(), error).await;
        let expected_response = handler.handle(request).await;
        assert_eq!(expected_response.status(), actual_response.status());
        assert_eq!(
            expected_response
                .boxed()
                .collect()
                .await
                .unwrap()
                .to_bytes(),
            actual_response.boxed().collect().await.unwrap().to_bytes()
        )
    }

    #[rstest]
    #[case("/*", "/downloads/dir1/file.txt", "downloads/dir1/file.txt")]
    #[case("/downloads/*", "/downloads/dir1/file.txt", "dir1/file.txt")]
    #[case("/downloads/*", "/downloads/dir1/dir2/file.txt", "dir1/dir2/file.txt")]
    #[case(
        "/downloads/v1/*",
        "/downloads/v1/dir1/dir2/file.txt",
        "dir1/dir2/file.txt"
    )]
    #[case("/downloads/v1/*", "/downloads/v1/فایل.txt", "فایل.txt")]
    #[case(
        "/downloads/v1/*",
        "/downloads/v1/Löwe 老虎 Léopard Gepardi.txt",
        "Löwe 老虎 Léopard Gepardi.txt"
    )]
    fn test_extract_ending_from_req_path(
        #[case] route: &str,
        #[case] req_path: &str,
        #[case] ending: &str,
    ) {
        let result = extract_ending_from_req_path(req_path, route);
        assert_eq!(ending.to_string(), result.unwrap());
    }

    #[test]
    fn test_parse_range_valid_ranges() {
        let file_size = 100;

        // Single valid range
        let range = "bytes=0-49";
        let result = parse_range(range, file_size);
        assert_eq!(result, Some(vec![(0, 49)]));

        // Multiple valid ranges
        let range = "bytes=0-49,50-99";
        let result = parse_range(range, file_size);
        assert_eq!(result, Some(vec![(0, 49), (50, 99)]));

        // Open-ended range (start only)
        let range = "bytes=50-";
        let result = parse_range(range, file_size);
        assert_eq!(result, Some(vec![(50, 99)]));

        // Open-ended range (end only)
        let range = "bytes=-10";
        let result = parse_range(range, file_size);
        assert_eq!(result, Some(vec![(90, 99)]));
    }

    #[test]
    fn test_parse_range_invalid_ranges() {
        let file_size = 100;

        // Invalid range format
        let range = "bytes=abc-def";
        let result = parse_range(range, file_size);
        assert_eq!(result, None);

        // Start greater than end
        let range = "bytes=50-40";
        let result = parse_range(range, file_size);
        assert_eq!(result, None);

        // End exceeds file size
        let range = "bytes=90-110";
        let result = parse_range(range, file_size);
        assert_eq!(result, None);

        // Missing "bytes=" prefix
        let range = "0-49";
        let result = parse_range(range, file_size);
        assert_eq!(result, None);
    }

    #[test]
    fn test_parse_range_edge_cases() {
        let file_size = 100;

        // Empty range
        let range = "bytes=";
        let result = parse_range(range, file_size);
        assert_eq!(result, None);

        // Range with whitespace
        let range = "bytes= 0-49 , 50-99 ";
        let result = parse_range(range, file_size);
        assert_eq!(result, Some(vec![(0, 49), (50, 99)]));

        // Range covering the entire file
        let range = "bytes=0-99";
        let result = parse_range(range, file_size);
        assert_eq!(result, Some(vec![(0, 99)]));
    }

    #[tokio::test]
    async fn test_file_handler_valid_range() {
        let content = b"Hello, this is a test file content!";
        let mut temp_file = tempfile::NamedTempFile::new().unwrap();
        temp_file.write_all(content).unwrap();

        let file_path = temp_file.path().to_str().unwrap().to_string();
        let file_handler = FileHandler::new(file_path.clone(), "/".to_string());

        let request = http::Request::builder()
            .header(http::header::RANGE, "bytes=0-4")
            .body(MockBody::new(b""))
            .unwrap();

        let response = file_handler.handle(request).await;

        assert_eq!(response.status(), StatusCode::PARTIAL_CONTENT);
        assert_eq!(
            response
                .headers()
                .get(http::header::CONTENT_RANGE)
                .unwrap()
                .to_str()
                .unwrap(),
            "bytes 0-4/35"
        );

        let response_body = response.boxed().collect().await.unwrap().to_bytes();
        assert_eq!(*response_body, *b"Hello");
    }

    #[tokio::test]
    async fn test_file_handler_invalid_range() {
        let content = b"Hello, this is a test file content!";
        let mut temp_file = tempfile::NamedTempFile::new().unwrap();
        temp_file.write_all(content).unwrap();

        let file_path = temp_file.path().to_str().unwrap().to_string();
        let file_handler = FileHandler::new(file_path.clone(), "/".to_string());

        let request = http::Request::builder()
            .header(http::header::RANGE, "bytes=50-60")
            .body(MockBody::new(b""))
            .unwrap();

        let response = file_handler.handle(request).await;

        assert_eq!(response.status(), StatusCode::RANGE_NOT_SATISFIABLE);
        assert_eq!(
            response
                .headers()
                .get(http::header::CONTENT_RANGE)
                .unwrap()
                .to_str()
                .unwrap(),
            "bytes */35"
        );

        let response_body = response.boxed().collect().await.unwrap().to_bytes();
        assert_eq!(*response_body, *b"");
    }

    #[tokio::test]
    #[rstest]
    #[case(http::Method::POST)]
    #[case(http::Method::PUT)]
    #[case(http::Method::DELETE)]
    #[case(http::Method::PATCH)]
    #[case(http::Method::OPTIONS)]
    async fn test_file_handler_disallow_methods(#[case] method: http::Method) {
        let file_handler = FileHandler::new("index.html".to_string(), "/".to_string());

        let request_body: MockBody = MockBody::new(b"");
        let request = http::Request::builder()
            .method(method)
            .body(request_body)
            .unwrap();

        let response = file_handler.handle(request).await;

        assert_eq!(response.status(), StatusCode::METHOD_NOT_ALLOWED);
        assert_eq!(
            response
                .headers()
                .get(http::header::ALLOW)
                .unwrap()
                .to_str()
                .unwrap(),
            "GET, HEAD"
        );
    }

    #[tokio::test]
    #[rstest]
    #[case(http::Method::GET)]
    #[case(http::Method::HEAD)]
    async fn test_file_handler_allow_methods(#[case] method: http::Method) {
        let content = b"Hello, this is a test file content!";
        let mut temp_file = tempfile::NamedTempFile::new().unwrap();
        temp_file.write_all(content).unwrap();

        let file_path = temp_file.path().to_str().unwrap().to_string();
        let file_handler = FileHandler::new(file_path.clone(), "/".to_string());

        let request_body: MockBody = MockBody::new(b"");
        let request = http::Request::builder()
            .method(method)
            .body(request_body)
            .unwrap();

        let response = file_handler.handle(request).await;

        assert_eq!(response.status(), StatusCode::OK);
    }
}<|MERGE_RESOLUTION|>--- conflicted
+++ resolved
@@ -80,11 +80,7 @@
         }
 
         if self.is_dir {
-<<<<<<< HEAD
-            let ending = extract_ending_from_req_path(&request.uri().path(), &self.route);
-=======
-            let ending = extract_ending_from_req_path(_request.uri().path(), &self.route);
->>>>>>> 8bca919d
+            let ending = extract_ending_from_req_path(request.uri().path(), &self.route);
             if ending.is_none() {
                 return handle_file_error(request, ErrorKind::NotFound).await;
             }
