#![cfg_attr(feature = "strict", deny(warnings))]
use clap::Parser;
use config::validate_config_file;
use server::run_server;
use std::{process::ExitCode, sync::Arc};
<<<<<<< HEAD
use tokio::{
    io::{AsyncBufReadExt, BufReader},
    select,
};
=======
use tokio::io::{AsyncBufReadExt, BufReader};
use tokio::select;
>>>>>>> a0bdad1b
mod cli;
mod config;
mod handlers;
mod server;
#[cfg(test)]
mod test_utils;
mod uri;
mod virtual_host;
#[tokio::main]
async fn main() -> ExitCode {
    crates_tracing::init("chico.log".to_string(), "chico".to_string());

    let cli = cli::Cli::parse();
    match cli.command {
        cli::Commands::Run { config } => {
            let result = validate_config_file(config.as_str()).await;

            let Ok(conf) = result else {
                eprintln!("{}", result.err().unwrap());
                return ExitCode::FAILURE;
            };
            let server = async {
                run_server(conf).await;
            };

            let notify = Arc::new(tokio::sync::Notify::new());
            let notify_clone = notify.clone();
            tokio::spawn(async move {
                let stdin = tokio::io::stdin();
                let mut reader = BufReader::new(stdin).lines();

                while let Ok(Some(line)) = reader.next_line().await {
<<<<<<< HEAD
                    println!("hhhhhhhhhh.");

=======
>>>>>>> a0bdad1b
                    if line.trim() == "shutdown" {
                        println!("Shutdown command received from stdin.");
                        notify_clone.notify_waiters();
                        break;
                    }
                }
            });
<<<<<<< HEAD
            println!("sssssssss");

            let shutdown = async { notify.notified().await };
            println!("ttttttt");
=======

            let shutdown = async { notify.notified().await };
>>>>>>> a0bdad1b

            select! {
                _ = server => {}
                _ = shutdown => {}
            }
            return ExitCode::SUCCESS;
        }
        cli::Commands::Validate { config } => {
            let result = validate_config_file(config.as_str()).await;

            if let Err(e) = result {
                eprintln!("{}", e);
                return ExitCode::FAILURE;
            };
            println!("✅✅✅ Specified config is valid.");
            return ExitCode::SUCCESS;
        }
    }
}<|MERGE_RESOLUTION|>--- conflicted
+++ resolved
@@ -3,15 +3,8 @@
 use config::validate_config_file;
 use server::run_server;
 use std::{process::ExitCode, sync::Arc};
-<<<<<<< HEAD
-use tokio::{
-    io::{AsyncBufReadExt, BufReader},
-    select,
-};
-=======
 use tokio::io::{AsyncBufReadExt, BufReader};
 use tokio::select;
->>>>>>> a0bdad1b
 mod cli;
 mod config;
 mod handlers;
@@ -44,11 +37,6 @@
                 let mut reader = BufReader::new(stdin).lines();
 
                 while let Ok(Some(line)) = reader.next_line().await {
-<<<<<<< HEAD
-                    println!("hhhhhhhhhh.");
-
-=======
->>>>>>> a0bdad1b
                     if line.trim() == "shutdown" {
                         println!("Shutdown command received from stdin.");
                         notify_clone.notify_waiters();
@@ -56,15 +44,8 @@
                     }
                 }
             });
-<<<<<<< HEAD
-            println!("sssssssss");
 
             let shutdown = async { notify.notified().await };
-            println!("ttttttt");
-=======
-
-            let shutdown = async { notify.notified().await };
->>>>>>> a0bdad1b
 
             select! {
                 _ = server => {}
