--- conflicted
+++ resolved
@@ -1,20 +1,10 @@
 #![cfg_attr(feature = "strict", deny(warnings))]
-use chico_file::types::{Config, Handler, Route, VirtualHost};
-use handlers::select_handler;
-use http::{Request, Response};
-use http_body_util::Full;
-use hyper::{body::Bytes, service::service_fn};
-use std::{convert::Infallible, net::SocketAddr, process::exit};
+
+use std::process::exit;
 
 use clap::Parser;
 use config::validate_config_file;
-<<<<<<< HEAD
-use hyper::server::conn::http1;
-use hyper_util::rt::TokioIo;
-use tokio::net::TcpListener;
-=======
 use server::run_server;
->>>>>>> ad574fa9
 mod cli;
 mod config;
 mod handlers;
@@ -24,32 +14,6 @@
 async fn main() {
     let cli = cli::CLI::parse();
     match cli.command {
-<<<<<<< HEAD
-        cli::Commands::Run => {
-            let addr = SocketAddr::from(([127, 0, 0, 1], 3000));
-
-            let listener = TcpListener::bind(addr).await.unwrap();
-
-            loop {
-                let (stream, _) = listener.accept().await.unwrap();
-
-                // Use an adapter to access something implementing `tokio::io` traits as if they implement
-                // `hyper::rt` IO traits.
-                let io = TokioIo::new(stream);
-
-                // Spawn a tokio task to serve multiple connections concurrently
-                tokio::task::spawn(async move {
-                    // Finally, we bind the incoming connection to our `hello` service
-                    if let Err(err) = http1::Builder::new()
-                        // `service_fn` converts our function in a `Service`
-                        .serve_connection(io, service_fn(handle_request))
-                        .await
-                    {
-                        eprintln!("Error serving connection: {:?}", err);
-                    }
-                });
-            }
-=======
         cli::Commands::Run { config } => {
             let conf = validate_config_file(config.as_str())
                 .await
@@ -58,7 +22,6 @@
                     exit(1);
                 });
             run_server(conf).await
->>>>>>> ad574fa9
         }
         cli::Commands::Validate { config } => {
             validate_config_file(config.as_str())
@@ -71,24 +34,4 @@
             exit(0);
         }
     }
-}
-
-async fn handle_request(
-    request: Request<hyper::body::Incoming>,
-) -> Result<Response<Full<Bytes>>, Infallible> {
-    let virtual_hosts = vec![VirtualHost {
-        domain: "localhost:3000".to_string(),
-        routes: vec![Route {
-            handler: Handler::Respond {
-                status: Some(200),
-                body: Some("Hello".to_string()),
-            },
-            middlewares: vec![],
-            path: "/*".to_string(),
-        }],
-    }];
-    let config = Config { virtual_hosts };
-    let res = select_handler(&request, config).handle(request);
-
-    Ok(res)
 }